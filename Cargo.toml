--- conflicted
+++ resolved
@@ -16,8 +16,5 @@
 syn = { version = "2.0.90", features = ["parsing"] }
 quote = "1.0.37"
 proc-macro2 = "1.0.92"
-<<<<<<< HEAD
 num-traits = "0.2.19"
-=======
-enum_tags = { path = "enum_tags/", package = "fern-enum-tags", version = "0.0.0" }
->>>>>>> 99b0ad58
+enum_tags = { path = "enum_tags/", package = "fern-enum-tags", version = "0.0.0" }